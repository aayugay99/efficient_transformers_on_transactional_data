--- conflicted
+++ resolved
@@ -1,22 +1,12 @@
 batch_size: 32
 dataset: sberbank
-<<<<<<< HEAD
-device: cuda:2
-experiment_name: reformer_run_sber_02
-=======
 device: cuda
 experiment_name: performer2_len_1000_run_70
->>>>>>> 4e31ca0c
 lr: 0.001
 max_length: 1000
 min_length: 20
-<<<<<<< HEAD
-n_epochs: 50
-type: reformer
-=======
 n_epochs: 5
 type: performer
->>>>>>> 4e31ca0c
 transformer_params:
   dim_feedforward: 128
   dropout: 0.1
@@ -31,8 +21,6 @@
   linear_proj: 64
   n_head: 8
   num_layers: 6
-<<<<<<< HEAD
-
 reformer_params:
   dim_feedforward: 64
   dropout: 0.1
@@ -49,7 +37,6 @@
   head_hidden: 128
   linear_proj: 64
   num_layers: 8
-=======
 performer_params:
   dim_head: 32
   local_heads: 0
@@ -58,6 +45,5 @@
   no_projection: True
   qkv_bias: False
   attn_out_bias: False
->>>>>>> 4e31ca0c
 warmup: 10
 save_path: checkpoint