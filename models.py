--- conflicted
+++ resolved
@@ -1,15 +1,10 @@
 import torch
 import torch.nn as nn 
-<<<<<<< HEAD
-from reformer_pytorch import LSHSelfAttention
-from reformer_pytorch import Autopadder as ReformerAutopadder
+from reformer_pytorch import LSHSelfAttention, Autopadder as ReformerAutopadder
 from performer_pytorch import SelfAttention as PerformerSelfAttention
 from linear_attention_transformer.autopadder import Autopadder as LinearAutopadder
 from linear_attention_transformer.linear_attention_transformer import SelfAttention as LinearSelfAttention
-=======
-from reformer_pytorch import LSHSelfAttention, Autopadder
-from performer_pytorch import Performer, SelfAttention as PerformerSelfAttention
->>>>>>> e83ac51a
+
 from typing import Union
 
 import copy
@@ -322,58 +317,6 @@
             attn_out_bias: bool=True
         ):
         super().__init__()
-<<<<<<< HEAD
-
-        self.transaction_encoder = TransactionEncoder(feature_embeddings, linear_proj=linear_proj)
-        self.embedding_dim = self.transaction_encoder.embedding_dim
-        self.cat_cols = list(feature_embeddings.keys())
-        self.num_classes_dict = {key: num_classes for key, (num_classes, _) in feature_embeddings.items()}
-        
-        self.pos_emb = PositionalEncoding(self.embedding_dim, dropout, max_len)
-
-        sa_module = PerformerSelfAttention(
-            self.embedding_dim, 
-            causal=True, 
-            heads=n_head,
-            dim_head=dim_head,
-            local_heads=local_heads,
-            local_window_size=local_window_size,
-            feature_redraw_interval=feature_redraw_interval,
-            no_projection=no_projection,
-            qkv_bias=qkv_bias,
-            attn_out_bias=attn_out_bias
-        )
-        self.encoder_layer = Block(
-            self.embedding_dim, 
-            dim_feedforward, 
-            dropout, 
-            sa_module
-        )
-        self.transformer_encoder = Encoder(self.encoder_layer, num_layers)
-        
-        self.heads = nn.ModuleDict({
-            key: Head(
-                self.embedding_dim, 
-                head_hidden, 
-                num_classes
-            ) for key, num_classes in self.num_classes_dict.items()
-        })
-
-    def forward(self, x: torch.Tensor, device: str="cpu") -> torch.Tensor:
-        embeddings = self.transaction_encoder(x, device=device)
-        embeddings = self.pos_emb(embeddings)
-        
-        padding_mask = self.generate_padding_mask(x[self.cat_cols[0]]).to(device)
-        embeddings = self.transformer_encoder(embeddings, input_mask=padding_mask)
-
-        logits = {key: self.heads[key](embeddings) for key in self.cat_cols}
-        return logits
-    
-    @staticmethod
-    def generate_padding_mask(x: torch.Tensor) -> torch.Tensor:
-        return torch.where(x == 0, True, False).bool()
-
-=======
 
         self.transaction_encoder = TransactionEncoder(feature_embeddings, linear_proj=linear_proj)
         self.embedding_dim = self.transaction_encoder.embedding_dim
@@ -497,7 +440,6 @@
         self.num_mem_kv = num_mem_kv
         self.full_attn_thres = 0
 
->>>>>>> e83ac51a
     
 class ReformerModel(nn.Module):
     def __init__(
@@ -530,25 +472,6 @@
         
         self.pos_emb = PositionalEncoding(self.embedding_dim, dropout, max_len)
         
-<<<<<<< HEAD
-        sa_module = ReformerAutopadder(
-            LSHSelfAttention(
-                dim=self.embedding_dim,
-                heads=n_head,
-                attn_chunks=attn_chunks,
-                bucket_size=bucket_size,
-                n_hashes=n_hashes,
-                causal=True,
-                dim_head=dim_head,
-                n_local_attn_heads=n_local_attn_heads,
-                random_rotations_per_head=random_rotations_per_head,
-                attend_across_buckets=attend_across_buckets,
-                allow_duplicate_attention=allow_duplicate_attention,
-                num_mem_kv=num_mem_kv,
-                one_value_head=one_value_head
-            )
-        )
-=======
         sa_module = LSHSelfAttention(
             dim=self.embedding_dim,
             heads=n_head,
@@ -565,18 +488,13 @@
             one_value_head=one_value_head
         )
         
->>>>>>> e83ac51a
         self.encoder_layer = Block(
             d_model=self.embedding_dim,
             dim_feedforward=dim_feedforward,
             dropout=dropout,
             self_attention=sa_module
         )
-<<<<<<< HEAD
-        self.transformer_encoder = Encoder(self.encoder_layer, num_layers)
-=======
         self.transformer_encoder = AutopadderMod(Encoder(self.encoder_layer, num_layers), bucket_size, num_mem_kv)
->>>>>>> e83ac51a
 
         self.heads = nn.ModuleDict({
             key: Head(
