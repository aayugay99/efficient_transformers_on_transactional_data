--- conflicted
+++ resolved
@@ -1,18 +1,10 @@
 import torch
 import torch.nn as nn 
 from reformer_pytorch import LSHSelfAttention, Autopadder
+from performer_pytorch import Performer, SelfAttention as PerformerSelfAttention
 from typing import Union
 
 import copy
-
-<<<<<<< HEAD
-=======
-import math
-import copy
-
-from performer_pytorch import Performer, SelfAttention
-
->>>>>>> 4e31ca0c
 
 class TransactionEncoder(nn.Module):
     def __init__(self, feature_embeddings, linear_proj: int=None):
@@ -211,7 +203,7 @@
         
         self.pos_emb = PositionalEncoding(self.embedding_dim, dropout, max_len)
 
-        sa_module = SelfAttention(
+        sa_module = PerformerSelfAttention(
             self.embedding_dim, 
             causal=True, 
             heads=n_head,
